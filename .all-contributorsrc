{
  "files": [
    "README.md"
  ],
  "imageSize": 100,
  "commit": false,
  "contributors": [
    {
      "login": "likeajumprope",
      "name": "Johanna Bayer",
      "avatar_url": "https://avatars.githubusercontent.com/u/23728822?v=4",
      "profile": "https://github.com/likeajumprope",
      "contributions": [
        "doc"
      ]
    },
    {
      "login": "nadinespy",
      "name": "Nadine Spychala",
      "avatar_url": "https://avatars.githubusercontent.com/u/46372572?v=4",
      "profile": "https://github.com/nadinespy",
      "contributions": [
        "infra"
      ]
    },
    {
<<<<<<< HEAD
      "login": "mih",
      "name": "Michael Hanke",
      "avatar_url": "https://avatars.githubusercontent.com/u/136479?v=4",
      "profile": "http://psychoinformatics.de",
      "contributions": [
        "code",
        "ideas",
        "maintenance",
        "infra",
        "review",
        "tool"
      ]
    }
=======
      "login": "bpoldrack",
      "name": "Benjamin Poldrack",
      "avatar_url": "https://avatars.githubusercontent.com/u/10498301?v=4",
      "profile": "https://github.com/bpoldrack",
      "contributions": [
        "infra",
        "code",
        "doc",
        "maintenance",
        "review",
        "ideas",
        "tool"
      ]
    },
    {
      "login": "adswa",
      "name": "Adina Wagner",
      "avatar_url": "https://avatars.githubusercontent.com/u/29738718?v=4",
      "profile": "http://www.adina-wagner.com",
      "contributions": [
        "code",
        "ideas",
        "infra",
        "doc",
        "maintenance",
        "review",    
>>>>>>> 3fd5195b
  ],
  }
  ]
  "contributorsPerLine": 7,
  "projectName": "datalad-dataverse",
  "projectOwner": "datalad",
  "repoType": "github",
  "repoHost": "https://github.com",
  "skipCi": true
}<|MERGE_RESOLUTION|>--- conflicted
+++ resolved
@@ -24,21 +24,6 @@
       ]
     },
     {
-<<<<<<< HEAD
-      "login": "mih",
-      "name": "Michael Hanke",
-      "avatar_url": "https://avatars.githubusercontent.com/u/136479?v=4",
-      "profile": "http://psychoinformatics.de",
-      "contributions": [
-        "code",
-        "ideas",
-        "maintenance",
-        "infra",
-        "review",
-        "tool"
-      ]
-    }
-=======
       "login": "bpoldrack",
       "name": "Benjamin Poldrack",
       "avatar_url": "https://avatars.githubusercontent.com/u/10498301?v=4",
@@ -64,15 +49,28 @@
         "infra",
         "doc",
         "maintenance",
-        "review",    
->>>>>>> 3fd5195b
+        "review"
+      ]
+    },
+    {
+      "login": "mih",
+      "name": "Michael Hanke",
+      "avatar_url": "https://avatars.githubusercontent.com/u/136479?v=4",
+      "profile": "http://psychoinformatics.de",
+      "contributions": [
+        "code",
+        "ideas",
+        "maintenance",
+        "infra",
+        "review",
+        "tool"
+      ]
+    }
   ],
-  }
-  ]
   "contributorsPerLine": 7,
   "projectName": "datalad-dataverse",
   "projectOwner": "datalad",
   "repoType": "github",
   "repoHost": "https://github.com",
   "skipCi": true
-}+}

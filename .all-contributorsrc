{
  "files": [
    "README.md"
  ],
  "imageSize": 100,
  "commit": false,
  "contributors": [
    {
      "login": "likeajumprope",
      "name": "Johanna Bayer",
      "avatar_url": "https://avatars.githubusercontent.com/u/23728822?v=4",
      "profile": "https://github.com/likeajumprope",
      "contributions": [
        "doc"
      ]
    },
    {
      "login": "nadinespy",
      "name": "Nadine Spychala",
      "avatar_url": "https://avatars.githubusercontent.com/u/46372572?v=4",
      "profile": "https://github.com/nadinespy",
      "contributions": [
        "infra"
      ]
    },
    {
      "login": "bpoldrack",
      "name": "Benjamin Poldrack",
      "avatar_url": "https://avatars.githubusercontent.com/u/10498301?v=4",
      "profile": "https://github.com/bpoldrack",
      "contributions": [
        "infra",
        "code",
        "doc",
        "maintenance",
        "review",
        "ideas",
        "tool"
      ]
    },
    {
      "login": "adswa",
      "name": "Adina Wagner",
      "avatar_url": "https://avatars.githubusercontent.com/u/29738718?v=4",
      "profile": "http://www.adina-wagner.com",
      "contributions": [
        "code",
        "ideas",
        "infra",
        "doc",
        "maintenance",
        "review"
      ]
    },
    {
      "login": "mih",
      "name": "Michael Hanke",
      "avatar_url": "https://avatars.githubusercontent.com/u/136479?v=4",
      "profile": "http://psychoinformatics.de",
      "contributions": [
        "code",
        "ideas",
        "maintenance",
        "infra",
        "review",
        "tool"
      ]
    },
    {
<<<<<<< HEAD
      "login": "ksarink",
      "name": "Kelvin Sarink",
      "avatar_url": "https://avatars.githubusercontent.com/u/2464969?v=4",
      "profile": "https://github.com/ksarink",
=======
      "login": "jernsting",
      "name": "Jan Ernsting",
      "avatar_url": "https://avatars.githubusercontent.com/u/7760472?v=4",
      "profile": "https://github.com/jernsting",
>>>>>>> 4a151d54
      "contributions": [
        "code"
      ]
    }
  ],
  "contributorsPerLine": 7,
  "projectName": "datalad-dataverse",
  "projectOwner": "datalad",
  "repoType": "github",
  "repoHost": "https://github.com",
  "skipCi": true
}<|MERGE_RESOLUTION|>--- conflicted
+++ resolved
@@ -67,17 +67,19 @@
       ]
     },
     {
-<<<<<<< HEAD
       "login": "ksarink",
       "name": "Kelvin Sarink",
       "avatar_url": "https://avatars.githubusercontent.com/u/2464969?v=4",
       "profile": "https://github.com/ksarink",
-=======
+      "contributions": [
+        "code"
+      ]
+    },
+    {
       "login": "jernsting",
       "name": "Jan Ernsting",
       "avatar_url": "https://avatars.githubusercontent.com/u/7760472?v=4",
       "profile": "https://github.com/jernsting",
->>>>>>> 4a151d54
       "contributions": [
         "code"
       ]
@@ -89,4 +91,4 @@
   "repoType": "github",
   "repoHost": "https://github.com",
   "skipCi": true
-}+}
